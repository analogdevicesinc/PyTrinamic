--- conflicted
+++ resolved
@@ -9,220 +9,4 @@
 import pytrinamic.cli.tmclfwupload
 
 
-<<<<<<< HEAD
-# Timeout in seconds for reconnecting to the module after sending the TMCL_BOOT
-# command.
-SERIAL_BOOT_TIMEOUT = 100
-# ################################ Commandline ##################################
-parser = argparse.ArgumentParser()
-
-# Mandatory arguments
-parser.add_argument("hex_file", metavar="hex-file", help="Hex file to be uploaded")
-
-# Optional arguments
-parser.add_argument('-v', '--verbose', action="count", default=0, help="Verbosity level")
-
-# ConnectionManager arguments
-ConnectionManager.argparse(parser)
-
-args = parser.parse_args()
-
-# ################################ Preparation ##################################
-pytrinamic.show_info()
-
-connection_manager = ConnectionManager(sys.argv)
-
-if args.verbose == 0:
-    log_level = logging.ERROR
-elif args.verbose == 1:
-    log_level = logging.WARNING
-elif args.verbose == 2:
-    log_level = logging.INFO
-else:
-    log_level = logging.DEBUG
-
-logging.basicConfig(stream=sys.stdout, level=log_level)
-
-############################### Hex file parsing ###############################
-print("Opening hex file (" + args.hex_file + ")")
-file = intelhex.IntelHex(args.hex_file)
-file.padding = 0x00
-# ########################## Binary data preparation ############################
-
-# Get the boundaries and size of the data
-start_address = file.minaddr()
-end_address = file.maxaddr()
-length = end_address - start_address
-
-# Calculate the checksum
-checksum = 0
-for addr in file.addresses():
-    checksum += file[addr]
-    checksum &= 0xFFFFFFFF
-
-logging.info("Start address: 0x{0:08X}".format(start_address))
-logging.info("End address:   0x{0:08X}".format(end_address))
-logging.info("Length:        0x{0:08X}".format(length))
-logging.info("Checksum:      0x{0:08X}".format(checksum))
-
-# ############################# Bootloader entry ################################
-# Connect to the evaluation board
-print("Connecting")
-my_interface = connection_manager.connect()
-
-# If not already in bootloader, enter it
-if not "B" in my_interface.get_version_string().upper():
-    # Send the boot command
-    print("Switching to bootloader mode")
-    my_interface.send_boot(1)
-    my_interface.close()
-
-    # Reconnect after a small delay
-    print("Reconnecting")
-    timestamp = time.time()
-    while (time.time() - timestamp) < SERIAL_BOOT_TIMEOUT:
-        try:
-            # Attempt to connect
-            my_interface = connection_manager.connect()
-            # If no exception occurred, exit the retry loop
-            break
-        except (ConnectionError, TypeError):
-            my_interface = None
-
-    if not my_interface:
-        print("Error: Timeout when attempting to reconnect to bootloader")
-        exit(1)
-
-time.sleep(1)
-
-# Retrieve the bootloader version
-bootloaderVersion = my_interface.get_version_string(1)
-found = re.search(r"\d\d\d\dB\d\d\d", bootloaderVersion)
-if found:
-    pattern = found.group(0)[0:4] + r"V\d\d\d"
-    logging.info(f"Scanning new firmware data for correct module string ({found.group(0)[0:4]}V###)")
-else:
-    found = re.search(r"\d\d\dB\d\.\d\d", bootloaderVersion)
-    if found:
-        pattern = found.group(0)[0:3] + r"V\d\.\d\d"
-        logging.info(f"Scanning new firmware data for correct module string ({found.group(0)[0:3]}V#.##)")
-    else:
-        logging.error(f"GetVersion returned invalid answer ({bootloaderVersion})")
-        exit(1)
-
-# Scan for the module string
-found = None
-for segment in file.segments():
-    print(segment)
-    start = segment[0]
-    length = segment[1] - segment[0]
-    firmware_bytes = file.gets(start, length)
-    firmware_string = str(firmware_bytes, encoding="ascii", errors="ignore")
-
-    found = re.search(pattern, firmware_string)
-    if found:
-        break
-else:
-    print("Error: No matching version string found in firmware image")
-    exit(1)
-
-start = file.minaddr()
-length = file.maxaddr() - start
-
-print("Bootloader version: " + bootloaderVersion)
-print("Firmware version:   " + found.group(0))
-
-print()
-
-# Get the memory parameters
-reply = my_interface.send(TMCLCommand.BOOT_GET_INFO, 0, 0, 0)
-mem_page_size = reply.value
-reply = my_interface.send(TMCLCommand.BOOT_GET_INFO, 1, 0, 0)
-mem_start_address = reply.value
-reply = my_interface.send(TMCLCommand.BOOT_GET_INFO, 2, 0, 0)
-mem_size = reply.value
-
-logging.debug(f"Bootloader memory page size:      0x{mem_page_size:08X}")
-logging.debug(f"Bootloader Memory start address:  0x{mem_start_address:08X}")
-logging.debug(f"Bootloader Memory size:           0x{mem_size:08X}")
-
-# Check if the page size is a power of two
-if not(((mem_page_size & (mem_page_size - 1)) == 0) and mem_page_size != 0):
-    print("Error: Page size of module is not a power of two")
-    print("Reported page size: {0:X}".format(mem_page_size))
-    exit(1)
-
-# Check if the start addresses match
-if start_address != mem_start_address:
-    print("Error: Start address of firmware (0x{0:08X}) does not match start address of bootloader (0x{1:08X})".format(start_address, mem_start_address))
-    exit(1)
-
-# ############################## Firmware upload ################################
-
-# Erase the old firmware
-print("Erasing the old firmware")
-reply = my_interface.send(TMCLCommand.BOOT_ERASE_ALL, 0, 0, 0)
-
-# Calculate the starting page
-current_page = math.floor(start_address/mem_page_size) * mem_page_size
-# Store the internal page buffer state
-current_page_dirty = False
-
-
-# Helper function: BOOT_WRITE_PAGE safety wrapper
-def writePage(page):
-    if page == 0:
-        raise ValueError
-
-    print("Writing page 0x{0:08X}".format(page))
-    my_interface.send(TMCLCommand.BOOT_WRITE_PAGE, 0, 0, current_page)
-
-
-# Helper function: Write a 32 bit data block
-def write32Bit(address, write_data):
-    global current_page
-    global current_page_dirty
-
-    # Split the address of the entry into page/offset values
-    page = math.floor(address/mem_page_size) * mem_page_size
-    offset = address - page
-
-    if page != current_page:
-        writePage(current_page)
-        current_page = page
-        current_page_dirty = False
-
-    # print("Writing {0:08X} to offset {1:04X} on page {2:08X}".format(writeData, offset, page))
-    my_interface.send(TMCLCommand.BOOT_WRITE_BUFFER, math.floor(offset / 4) % 256, math.floor(math.floor(offset / 4) / 256), write_data)
-    current_page_dirty = True
-
-print("Uploading new firmware...")
-for addr in range(start_address, end_address, 4):
-    value = file[addr+3] << 24 | file[addr+2] << 16 | file[addr+1] << 8 | file[addr]
-    write32Bit(addr, value)
-
-# If the last page didn't get written yet, write it
-if current_page_dirty:
-    writePage(current_page)
-
-print()
-
-# Checksum verification
-reply = my_interface.send(TMCLCommand.BOOT_GET_CHECKSUM, 0, 0, end_address - 1)
-if reply.value != checksum:
-    print("Error: Checksums don't match! (Checksum: 0x{0:08X}, received: 0x{1:08X}".format(checksum, reply.value))
-    exit(1)
-
-print("Checksum of the uploaded firmware matches")
-print("Finalizing upload (Writing length and checksum)")
-# Write firmware length
-my_interface.send(TMCLCommand.BOOT_WRITE_LENGTH, 0, 0, length)
-# Write firmware checksum
-my_interface.send(TMCLCommand.BOOT_WRITE_LENGTH, 1, 0, checksum)
-
-# Restart the firmware
-print("Starting the firmware")
-my_interface.send(TMCLCommand.BOOT_START_APPL, 0, 0, 0)
-=======
 pytrinamic.cli.tmclfwupload.main()
->>>>>>> db3e0d2a
