--- conflicted
+++ resolved
@@ -1,8 +1,5 @@
-<<<<<<< HEAD
-=======
 import logging
 
->>>>>>> 5d433f03
 from ..connections.tmcl_interface import TmclInterface
 
 
