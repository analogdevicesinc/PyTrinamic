--- conflicted
+++ resolved
@@ -11,11 +11,8 @@
 from ..connections import UsbTmclInterface
 from ..connections import SlcanTmclInterface
 from ..connections import IxxatTmclInterface
-<<<<<<< HEAD
-=======
 
 logger = logging.getLogger(__name__)
->>>>>>> 5d433f03
 
 
 class ConnectionManager:
