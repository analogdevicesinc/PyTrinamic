--- conflicted
+++ resolved
@@ -209,16 +209,6 @@
     def get_channels(self):
         return self.channels
 
-<<<<<<< HEAD
-    def start_measurement(self):
-        self._command(RAMDebug_Command.INIT.value, 0, 0)
-        self._command(RAMDebug_Command.SET_SAMPLE_COUNT.value, 0, self.get_total_samples())
-        self._command(RAMDebug_Command.SET_PROCESS_FREQUENCY, 0, self._process_frequency)
-        self._command(RAMDebug_Command.SET_PRESCALER.value, 0, self._prescaler)
-
-        for channel in self.channels:
-            self._command(RAMDebug_Command.SET_CHANNEL.value, channel.type.value, channel.value)
-=======
     def start_measurement(self, *, strict=True):
         """
         Start the measurement.
@@ -249,7 +239,6 @@
         self._command(RAMDebug_Command.INIT.value, 0, 0)
         self._command(RAMDebug_Command.SET_SAMPLE_COUNT.value, 0, samples)
         self._command(RAMDebug_Command.SET_PRESCALER.value, 0, self._prescaler)
->>>>>>> 5d433f03
 
         try:
             self._command(RAMDebug_Command.SET_PROCESS_FREQUENCY, 0, self._process_frequency)
@@ -261,8 +250,6 @@
                 # A different error occurred -> reraise exception
                 raise e
 
-<<<<<<< HEAD
-=======
         for channel in self.channels:
             self._command(RAMDebug_Command.SET_CHANNEL.value, channel.type.value, channel.value)
 
@@ -274,7 +261,6 @@
     def is_pretriggering(self):
         return self.get_state() == RAMDebug_State.PRETRIGGER
 
->>>>>>> 5d433f03
     def is_measurement_done(self):
         return self.get_state() == RAMDebug_State.COMPLETE
 
