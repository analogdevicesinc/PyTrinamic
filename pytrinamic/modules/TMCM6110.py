from pytrinamic.modules import TMCLModule

# features
from pytrinamic.features import MotorControlModule, DriveSettingModule, LinearRampModule
from pytrinamic.features import StallGuard2Module, CoolStepModule


class TMCM6110(TMCLModule):
    """
    The TMCM-6110 is a six axis stepper motor controller/driver module for sensorless load dependent current control.
    """
    def __init__(self, connection, module_id=1):
        super().__init__(connection, module_id)
        self.name = "TMCM-6110"
        self.desc = self.__doc__
        self.motors = [self._MotorTypeA(self, 0), self._MotorTypeA(self, 1), self._MotorTypeA(self, 2),
                       self._MotorTypeA(self, 3), self._MotorTypeA(self, 4), self._MotorTypeA(self, 5)]

    def rotate(self, axis, velocity):
        self.connection.rotate(axis, velocity, self.module_id)

    def stop(self, axis):
        self.connection.stop(axis, self.module_id)

    def move_to(self, axis, position, velocity=None):
        if velocity:
            self.motors[axis].linear_ramp.max_velocity = velocity
        self.connection.move_to(axis, position, self.module_id)

    def move_by(self, axis, difference, velocity=None):
        if velocity:
            self.motors[axis].linear_ramp.max_velocity = velocity
        self.connection.move_by(axis, difference, self.module_id)

<<<<<<< HEAD
    class Motor0(MotorControlModule):
=======
    class _MotorTypeA(MotorControlModule, StallGuard2Module, CoolStepModule):
>>>>>>> 377c19fe

        def __init__(self, module, axis):
            MotorControlModule.__init__(self, module, axis, self.AP)
            self.drive_settings = DriveSettingModule(module, axis, self.AP)
            self.linear_ramp = LinearRampModule(module, axis, self.AP)

            self.stallguard2 = StallGuard2Module(module, axis, self.AP)
            self.coolstep = CoolStepModule(module, axis, self.AP, self.stallguard2)

        def get_position_reached(self):
            return self.get_axis_parameter(self.AP.PositionReachedFlag)

        class AP:
            TargetPosition              = 0    #    The desired target position in position mode.
            ActualPosition              = 1    #    The actual position of the motor. Stop the motor before overwriting it. Should normally only be overwritten for reference position setting.
            TargetVelocity              = 2    #    The desired speed in velocity mode. Not valid in position mode.
            ActualVelocity              = 3    #    The actual speed of the motor.
            MaxVelocity                 = 4    #    The maximum speed used for positioning ramps.
            MaxAcceleration             = 5    #    Maximum acceleration in positioning ramps. Acceleration and deceleration value in velocity mode.
            MaxCurrent                  = 6    #    Motor current used when motor is running. The maximum value is 255 which means 100% of the maximum current of the module.
            StandbyCurrent              = 7    #    The current used when the motor is not running. The maximum value is 255 which means 100% of the maximum current of the module. This value should be as low as possible so that the motor can cool down when it is not moving. Please see also parameter 214.
            PositionReachedFlag         = 8    #    This flag is always set when target position and actual position are equal.
            ReferenceSwitchStatus       = 9    #    State of the home switch.
            RightEndstop                = 10    #    Logic state of the right switch.
            LeftEndstop                 = 11    #    Logic state of the left switch.
            RightLimitSwitchDisable     = 12    #    Enables automatic motor stop during active right reference switch input.
            LeftLimitSwitchDisable      = 13    #    Enables automatic motor stop during active left reference switch input.
            MinimumSpeed                = 130    #    Should always be set 1 to ensure exact reaching of the target position.
            ActualAcceleration          = 135    #    The current acceleration (read only).
            RampType                    = 138    #    Automatically set when using ROR, ROL, MST and MVP.
            MicrostepResolution         = 140    #    Microstep resolutions per full step:
            ReferenceSwitchTolerance    = 141    #    ref. switch tolerance
            SoftStopFlag                = 149    #    If cleared, the motor will stop immediately (disregarding motor limits), when the reference or limit switch is hit.
            EndSwitchPowerDown          = 150    #    Use standby current when stopped at end switch.
            RampDivisor                 = 153    #    The exponent of the scaling factor for the ramp generator - should be de/incremented carefully (in steps of one).
            PulseDivisor                = 154    #    The exponent of the scaling factor for the pulse (step) generator ? should be de/incremented carefully (in steps of one).
            Intpol                      = 160    #    Step interpolation is supported with a 16 microstep setting only. In this setting, each step impulse at the input causes the execution of 16 times 1/256 microsteps. This way, a smooth motor movement like in 256 microstep resolution is achieved.
            DoubleEdgeSteps             = 161    #    Every edge of the cycle releases a step/microstep. It does not make sense to activate this parameter for internal use. Double step enable can be used with Step/Dir interface.
            ChopperBlankTime            = 162    #    Selects the comparator blank time. This time needs to safely cover the switching event and the duration of the ringing on the sense resistor. Normally leave at the default value.
            ConstantTOffMode            = 163    #    Selection of the chopper mode.
            DisableFastDecayComparator  = 164    #    See parameter 163. For "classic const. off time", setting this parameter to "1" will disable current comparator usage for termination of fast decay cycle.
            ChopperHysteresisEnd        = 165    #    See parameter 163. For "spread cycle" chopper mode this parameter will set / return the hysteresis end setting (hysteresis end value after a number of decrements). For "classic const. off time" chopper mode this parameter will set / return the fast decay time.
            ChopperHysteresisStart      = 166    #    See parameter 163. For "spread cycle" chopper mode this parameter will set / return the Hysteresis start setting (please note that this value is an offset to the hysteresis end value). For "classic const. off time" chopper mode this parameter will set / return the sine wave offset.
            Toff                        = 167    #    The off time setting controls the minimum chopper frequency. An off time within the range of 5us to 20us will fit. Off time setting for constant t Off chopper: NCLK = 12 + 32 tOFF (Minimum is 64 clocks) Setting this parameter to zero completely disables all driver transistors and the motor can freewheel.
            SEIMIN                      = 168    #    Sets the lower motor current limit for coolStep operation by scaling the maximum current (see axis parameter 6) value.
            SECDS                       = 169    #    Sets the number of stallGuard2 readings above the upper threshold necessary for each current decrement of the motor current. Number of stallGuard2 measurements per decrement: Scaling: 0. . . 3: 32, 8, 2, 1. 0: slow decrement, 3: fast decrement
            SmartEnergyHysteresis       = 170    #    Sets the distance between the lower and the upper threshold for stallGuard2 reading. Above the upper threshold the motor current becomes decreased. Hysteresis: ([AP172] + 1) * 32. Upper stallGuard threshold: ([AP172] + [AP170] + 1) * 32
            SECUS                       = 171    #    Sets the current increment step. The current becomes incremented for each measured stallGuard2 value below the lower threshold see smartEnergy hysteresis start). Current increment step size: Scaling: 0. . . 3: 1, 2, 4, 8. 0: slow increment, 3: fast increment / fast reaction to rising load
            SmartEnergyHysteresisStart  = 172    #    The lower threshold for the stallGuard2 value (see smart Energy current up step).
            SG2FilterEnable             = 173    #    Enables the stallGuard2 filter for more precision of the movement. If set, reduces the measurement frequency to one measurement per four fullsteps. In most cases it is expedient to set the filtered mode before using coolStep. Use the standard mode for step loss detection.
            SG2Threshold                = 174    #    This signed value controls stallGuard2 threshold level for stall output and sets the optimum measurement range for readout. A lower value gives a higher sensitivity. Zero is the starting value. A higher value makes stallGuard2 less sensitive and requires more torque to indicate a stall.
            SlopeControlHighSide        = 175    #    Determines the slope of the motor driver outputs. Set to 2 or 3 for this module or rather use the default value. 0: lowest slope. 3: fastest slope.
            SlopeControlLowSide         = 176    #    Determines the slope of the motor driver outputs. Set to 2 or 3 for this module or rather use the default value. 0: lowest slope. 3: fastest slope.
            ShortToGroundProtection     = 177    #    Disable short to ground protection.
            ShortDetectionTime          = 178    #    Use default value!
            VSense                      = 179    #    Sense resistor voltage:
            SmartEnergyActualCurrent    = 180    #    This status value provides the actual motor current setting as controlled by coolStep. The value goes up to the CS value and down to the portion of CS as specified by SEIMIN. Actual motor current scaling factor: 0. . . 31: 1/32, 2/32, . . . 32/32
            SmartEnergyStallVelocity    = 181    #    Velocity from which stop on stall feature is active
            SmartEnergyThresholdSpeed   = 182    #    Above this speed coolStep becomes enabled.
            SmartEnergySlowRunCurrent   = 183    #    Sets the motor current which is used below the threshold speed.
            RandomTOffMode              = 184    #    Enable / disable random TOff mode.
            ReferenceSearchMode         = 193    #    Selects the reference search mode. Add 128 to a mode value for inverting the home switch (can be used with mode 5\ldots 8). Add 64 to a mode for driving the right instead of the left reference switch (can be used with modes 1-4).
            ReferenceSearchSpeed        = 194    #    This value specifies the speed for roughly searching the reference switch.
            ReferenceSwitchSpeed        = 195    #    This parameter specifies the speed for searching the switching point. It should be slower than parameter 194.
            ReferenceSwitchDistance     = 196    #    This parameter provides the distance between the end switches after executing the RFS command (with reference search mode 2 or 3).
            LastReferenceSwitchPosition = 197    #    This parameter contains the last position value before the position counter is set to zero during reference search.
            BoostCurrent                = 200    #    Current used for acceleration and deceleration phases. If set to 0 the same current as set by axis parameter 6 will be used.
            FreewheelingDelay           = 204    #    Time after which the power to the motor will be cut when its velocity has reached zero. 0: never.
            LoadValue                   = 206    #    Actual current control scaling for monitoring smart energy current scaling or automatic current scaling.
            ExtendedErrorFlags          = 207    #    A combination of the following values: 1 - stallGuard error, 2 - deviation error. These error flags are cleared automatically when this parameter has been read out or when a motion command has been executed.
            DrvStatusFlags              = 208    #    TMC5130 flags of register DRVSTATUS.
            GroupIndex                  = 213    #   All modules with the same group index will do the same when an ROL, ROR, MVP, MST or RFS is used on one of these motors. Setting it to 0 will turn off this feature.
            PowerDownDelay              = 214    #    Standstill period before the current will be ramped down to standby current. The standard value is 200 (which means 2000ms).
    
        class ENUM:
            microstep_resolution_fullstep = 0
            microstep_resolution_halfstep = 1
            microstep_resolution_4_microsteps = 2
            microstep_resolution_8_microsteps = 3
            microstep_resolution_16_microsteps = 4
            microstep_resolution_32_microsteps = 5
            microstep_resolution_64_microsteps = 6
            microstep_resolution_128_microsteps = 7
            microstep_resolution_256_microsteps = 8

    class GP0:
        SerialBaudRate      = 65
        SerialAddress       = 66
        SerialHearbeat      = 68
        CANBitRate          = 69
        CANsendID           = 70
        CANreceiveID        = 71
        TelegramPauseTime   = 75
        SerialHostAddress   = 76
        AutoStartMode       = 77
        EndSwitchPolarity   = 79
        TMCLCodeProtection  = 81
        CANHeartbeat        = 82
        CANSecondaryAddress = 83
        eepromCoordinateStore          = 84
        zeroUserVariables              = 85
        serialSecondaryAddress         = 87
        reverseShaftDirection          = 90
        ApplicationStatus   = 128
        ProgramCounter      = 130
        TickTimer           = 132
        RandomNumber        = 133
        SuppressReply       = 255

    class GP3:
        timer_0                        = 0
        timer_1                        = 1
        timer_2                        = 2
        stopLeft_0                     = 27
        stopRight_0                    = 28
        stopLeft_1                     = 29
        stopRight_1                    = 30
        stopLeft_2                     = 31
        stopRight_2                    = 32
        stopLeft_3                     = 33
        stopRight_3                    = 34
        stopLeft_4                     = 35
        stopRight_4                    = 36
        stopLeft_5                     = 37
        stopRight_5                    = 38
        input_0                        = 39
        input_1                        = 40
        input_2                        = 41
        input_3                        = 42
        input_4                        = 43
        input_5                        = 44
        input_6                        = 45
        input_7                        = 46
    
    class IO:
        OUT0   = 0
        OUT1   = 1
        OUT2   = 2
        OUT3   = 3
        OUT4   = 4
        OUT5   = 5
        OUT6   = 6
        OUT7   = 7
        AIN0   = 0
        IN1    = 1
        IN2    = 2
        IN3    = 3
        AIN4   = 4
        IN5    = 5
        IN6    = 6
        IN7    = 7<|MERGE_RESOLUTION|>--- conflicted
+++ resolved
@@ -32,12 +32,7 @@
             self.motors[axis].linear_ramp.max_velocity = velocity
         self.connection.move_by(axis, difference, self.module_id)
 
-<<<<<<< HEAD
     class Motor0(MotorControlModule):
-=======
-    class _MotorTypeA(MotorControlModule, StallGuard2Module, CoolStepModule):
->>>>>>> 377c19fe
-
         def __init__(self, module, axis):
             MotorControlModule.__init__(self, module, axis, self.AP)
             self.drive_settings = DriveSettingModule(module, axis, self.AP)
