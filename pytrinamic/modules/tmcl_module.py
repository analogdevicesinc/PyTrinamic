################################################################################
# Copyright © 2019 TRINAMIC Motion Control GmbH & Co. KG
# (now owned by Analog Devices Inc.),
#
# Copyright © 2023 Analog Devices Inc. All Rights Reserved.
# This software is proprietary to Analog Devices, Inc. and its licensors.
################################################################################

import enum
import inspect
import warnings

from typing import Optional, Union
from abc import ABC, abstractmethod


class TMCLModule(object):

    def __init__(self, connection, module_id=1, ap_index_bit_width=8):
        """
        Constructor for the module instance.

        Parameters:
        connection: TMCL connection interface object.
        module_id: Module ID to identify the module. This is used to differentiate
        between different modules on shared busses. Default is set to 1, different
        values have to be configured with the module first.
        """
        self.connection = connection
        self.module_id = module_id
        self.ap_index_bit_width = ap_index_bit_width
        self.name = ""
        self.desc = ""
        self.motors = []

    def list_features(self):
        """
        Lists all compatible feature classes for all axes of this module.

        Returns: Unified list of features of all axes.
        """
        features = list()
        for motor in self.motors:
            features.append(motor.list_features())
        return features

    def __str__(self):
        features = ""
        # for feature in self.list_features():
        #    features += str(feature) + ", "
        # features = features[1:]
        # features = features[:-3]
        return "{} {}".format(
                self.name,
                {
                    "module_id": self.module_id,
                    "features": features
                }
        )

    def set_axis_parameter(self, ap_type, axis, value):
        """
        Sets the axis parameter for the given axis of this module identified by type to the given value.

        Parameters:
        type: Axis parameter type. These can be retrieved from the APs class of the corresponding axis.
        axis: Axis index for the parameter to be set.
        value: Value to set the axis parameter to.
        """
        self.connection.set_axis_parameter(ap_type, axis, value, self.module_id, self.ap_index_bit_width)

    def get_axis_parameter(self, ap_type, axis, signed=False):
        """
        Gets the axis parameter for the given axis of this module identified by type.

        Parameters:
        type: Axis parameter type. These can be retrieved from the APs class of this axis.
        axis: Axis index for the parameter to get from.
        signed: Indicates whether the value should be interpreted as signed or not.
        By default, this is False, so the value will be interpreted as unsigned.

        Returns: Axis parameter value.
        """
        return self.connection.get_axis_parameter(ap_type, axis, self.module_id, signed, self.ap_index_bit_width)

    def set_global_parameter(self, gp_type, bank, value):
        """
        Sets the global parameter on this module identified by type to the given value.

        Parameters:
        type: Global parameter type. These can be retrieved from the GPs class of this module.
        bank: Bank number for the parameter to be set.
        value: Value to set the global parameter to.
        """
        self.connection.set_global_parameter(gp_type, bank, value, self.module_id)

    def get_global_parameter(self, gp_type, bank, signed=False):
        """
        Gets the global parameter on this module identified by type.

        Parameters:
        type: Global parameter type. These can be retrieved from the GPs class of this module.
        bank: Bank number for the parameter to be set.
        signed: Indicates whether the value should be interpreted as signed or not.
        By default, this is False, so the value will be interpreted as unsigned.

        Returns: Global parameter value.
        """
        return self.connection.get_global_parameter(gp_type, bank, self.module_id, signed)

    def get_analog_input(self, x):
        """
        Gets the analog input value identified by index x.

        Parameters:
        x: Analog input index.

        Returns: Analog input value.
        """
        return self.connection.get_analog_input(x, self.module_id)

    def get_digital_input(self, x):
        """
        Gets the digital input value identified by index x.

        Parameters:
        x: Digital input index.

        Returns: Digital input value.
        """
        return self.connection.get_digital_input(x, self.module_id)

    def get_digital_output(self, x):
        """
        Gets the digital output value identified by index x.

        Parameters:
        x: Digital output index.

        Returns: Digital output value.
        """
        return self.connection.get_digital_output(x, self.module_id)

    " write outputs "
    def set_digital_output(self, x):
        """
        Sets the digital output value identified by index x.

        Parameters:
        x: Digital output index.
        """
        return self.connection.set_digital_output(x, self.module_id)

    def clear_digital_output(self, x):
        """
        Clears the digital output identified by index x.

        Parameters:
        x: Digital output index.
        """
        return self.connection.clear_digital_output(x, self.module_id)


class Parameter:
    class Access(enum.IntEnum):
        R   = 0x01
        W   = 0x02
        RW  = 0x03
        RWE = 0x07
        
    class Datatype(enum.IntEnum):
        BOOLEAN = enum.auto()
        UNSIGNED = enum.auto()
        SIGNED = enum.auto()
        ENUM = enum.auto()
        FIELD = enum.auto()

    class Choice:
        def __init__(self, parent: "Parameter"):
            self.parent = parent

    class Option:
        def __init__(self, parent: "Parameter", value: int, name: str):
            self.parent = parent
            self.value = value
            self.name = name

    def __init__(self, name: str, index: int, access: "Parameter.Access", datatype: "Parameter.Datatype"):
        self.name = name
        self.index = index
        self.access = access
        self.datatype = datatype

    def __int__(self):
        return self.index
    

class ParameterApiDevice(ABC):
    class ParameterType(enum.IntEnum):
        AXIS = enum.auto()
        GLOBAL = enum.auto()
        
    def get_axis_parameter(self, get_target: Union[Parameter, Parameter.Choice]):
        return self._get_parameter(ParameterApiDevice.ParameterType.AXIS, get_target)
        
    def set_axis_parameter(self, set_target: Union[Parameter, Parameter.Option], value: Optional[Union[int, bool]] = None):
        return self._set_parameter(ParameterApiDevice.ParameterType.AXIS, set_target, value)
    
    def get_global_parameter(self, get_target: Union[Parameter, Parameter.Choice], bank: int):
        return self._get_parameter(ParameterApiDevice.ParameterType.GLOBAL, get_target, bank)
    
    def set_global_parameter(self, set_target: Union[Parameter, Parameter.Option], bank: int, value: Optional[Union[int, bool]] = None):
        return self._set_parameter(ParameterApiDevice.ParameterType.GLOBAL, set_target, value, bank)

    def _get_parameter(self, parameter_type: ParameterType, get_target: Union[Parameter, Parameter.Choice], bank=None):
        if isinstance(get_target, Parameter):
            ap = get_target
        elif isinstance(get_target, Parameter.Choice):
            ap = get_target.parent
        else:
            raise ValueError("get_target must be a Parameter or Parameter.Choice object.")
        signed = True if ap.datatype == Parameter.Datatype.SIGNED else False
        if parameter_type == ParameterApiDevice.ParameterType.AXIS:
            value = self._get_axis_parameter(
                ap.index,
                signed=signed,
            )
        elif parameter_type == ParameterApiDevice.ParameterType.GLOBAL:
            value = self._get_global_parameter(
                ap.index,
                bank=bank,
                signed=signed,
            )
        else:
            raise ValueError("Unsupported parameter type.")
        if isinstance(get_target, Parameter.Choice):
            try: 
                return next(member for name, member in inspect.getmembers(ap.choice) if isinstance(member, Parameter.Option) and member.value == value)
            except StopIteration:
                raise IndexError(f"Unknown value {value} for choice parameter {ap.name}.")
        else:
            return value

    def _set_parameter(self, parameter_type: ParameterType, set_target: Union[Parameter, Parameter.Option], value: Optional[Union[int, bool]] = None, bank=None):
        if isinstance(set_target, Parameter):
            ap = set_target
            if value is None:
                raise ValueError("Value must be provided when setting a parameter.")
        elif isinstance(set_target, Parameter.Option):
            ap =  set_target.parent
            if value is not None:
                warnings.warn("Value is ignored when setting a choice parameter.")
            value = set_target.value
        else:
            raise ValueError("set_target must be a Parameter or Parameter.Option object.")
        if parameter_type == ParameterApiDevice.ParameterType.AXIS:
            return self._set_axis_parameter(
                ap.index,
                value,
            )
        elif parameter_type == ParameterApiDevice.ParameterType.GLOBAL:
            return self._set_global_parameter(
                ap.index,
                bank=bank,
                value=value,
            )
        else:
            raise ValueError("Unsupported parameter type.")
    
    @abstractmethod
    def _get_axis_parameter(self, index: int, signed: bool):
        raise NotImplementedError

    @abstractmethod
    def _set_axis_parameter(self, index: int, value: int):
        raise NotImplementedError
    
    @abstractmethod
    def _get_global_parameter(self, index: int, bank: int, signed: bool):
        raise NotImplementedError

    @abstractmethod
    def _set_global_parameter(self, index: int, bank: int, value: int):
<<<<<<< HEAD
=======
        raise NotImplementedError
    

class AxisParameterApiDevice(ABC):
        
    def get_parameter(self, get_target: Union[Parameter, Parameter.Choice]):
        return self._get_parameter(get_target)
        
    def set_parameter(self, set_target: Union[Parameter, Parameter.Option], value: Optional[Union[int, bool]] = None):
        return self._set_parameter(set_target, value)
    
    def _get_parameter(self, get_target: Union[Parameter, Parameter.Choice], bank=None):
        if isinstance(get_target, Parameter):
            ap = get_target
        elif isinstance(get_target, Parameter.Choice):
            ap = get_target.parent
        else:
            raise ValueError("get_target must be a Parameter or Parameter.Choice object.")
        signed = True if ap.datatype == Parameter.Datatype.SIGNED else False
        value = self._get_axis_parameter(
            ap.index,
            signed=signed,
        )
        if isinstance(get_target, Parameter.Choice):
            try: 
                return next(member for name, member in inspect.getmembers(ap.choice) if isinstance(member, Parameter.Option) and member.value == value)
            except StopIteration:
                raise IndexError(f"Unknown value {value} for choice parameter {ap.name}.")
        else:
            return value

    def _set_parameter(self, set_target: Union[Parameter, Parameter.Option], value: Optional[Union[int, bool]] = None, bank=None):
        if isinstance(set_target, Parameter):
            ap = set_target
            if value is None:
                raise ValueError("Value must be provided when setting a parameter.")
        elif isinstance(set_target, Parameter.Option):
            ap =  set_target.parent
            if value is not None:
                warnings.warn("Value is ignored when setting a choice parameter.")
            value = set_target.value
        else:
            raise ValueError("set_target must be a Parameter or Parameter.Option object.")
        return self._set_axis_parameter(
            ap.index,
            value,
        )
    
    @abstractmethod
    def _get_axis_parameter(self, index: int, signed: bool):
        raise NotImplementedError

    @abstractmethod
    def _set_axis_parameter(self, index: int, value: int):
        raise NotImplementedError


class GlobalParameterApiDevice(ABC):
    
    def get_parameter(self, get_target: Union[Parameter, Parameter.Choice]):
        return self._get_parameter(get_target)
    
    def set_parameter(self, set_target: Union[Parameter, Parameter.Option], value: Optional[Union[int, bool]] = None):
        return self._set_parameter(set_target, value)

    def _get_parameter(self, get_target: Union[Parameter, Parameter.Choice]):
        if isinstance(get_target, Parameter):
            gp = get_target
        elif isinstance(get_target, Parameter.Choice):
            gp = get_target.parent
        else:
            raise ValueError("get_target must be a Parameter or Parameter.Choice object.")
        signed = True if gp.datatype == Parameter.Datatype.SIGNED else False
        value = self._get_global_parameter(
            gp.index,
            signed=signed,
        )
        if isinstance(get_target, Parameter.Choice):
            try: 
                return next(member for name, member in inspect.getmembers(gp.choice) if isinstance(member, Parameter.Option) and member.value == value)
            except StopIteration:
                raise IndexError(f"Unknown value {value} for choice parameter {gp.name}.")
        else:
            return value

    def _set_parameter(self, set_target: Union[Parameter, Parameter.Option], value: Optional[Union[int, bool]] = None):
        if isinstance(set_target, Parameter):
            gp = set_target
            if value is None:
                raise ValueError("Value must be provided when setting a parameter.")
        elif isinstance(set_target, Parameter.Option):
            gp =  set_target.parent
            if value is not None:
                warnings.warn("Value is ignored when setting a choice parameter.")
            value = set_target.value
        else:
            raise ValueError("set_target must be a Parameter or Parameter.Option object.")
        return self._set_global_parameter(
            gp.index,
            value=value,
        )
    
    @abstractmethod
    def _get_global_parameter(self, index: int, signed: bool):
        raise NotImplementedError

    @abstractmethod
    def _set_global_parameter(self, index: int, value: int):
>>>>>>> e7dc6408
        raise NotImplementedError<|MERGE_RESOLUTION|>--- conflicted
+++ resolved
@@ -281,8 +281,6 @@
 
     @abstractmethod
     def _set_global_parameter(self, index: int, bank: int, value: int):
-<<<<<<< HEAD
-=======
         raise NotImplementedError
     
 
@@ -391,5 +389,4 @@
 
     @abstractmethod
     def _set_global_parameter(self, index: int, value: int):
->>>>>>> e7dc6408
         raise NotImplementedError