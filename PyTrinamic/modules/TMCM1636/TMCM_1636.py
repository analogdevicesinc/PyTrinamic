--- conflicted
+++ resolved
@@ -5,200 +5,6 @@
 '''
 import PyTrinamic
 
-<<<<<<< HEAD
-from PyTrinamic.features.DigitalHallWeaselModule import DigitalHallWeaselModule
-from PyTrinamic.modules.tmcl_module import tmcl_module
-from PyTrinamic.features.LinearRampModule import LinearRampModule
-from PyTrinamic.features.ABNEncoderModule import ABNEncoderModule
-from PyTrinamic.features.SPIEncoderModule import SPIEncoderModule
-from PyTrinamic.features.DigitalHallWeaselModule import DigitalHallWeaselModule
-from PyTrinamic.features.CommutationSelectionModule import CommutationSelectionModule
-from PyTrinamic.features.PIDModule import PIDModule
-from PyTrinamic.features.MotorControlModule import MotorControlModule
-
-
-class TMCM_1636(tmcl_module):
-
-
-
-    def __init__(self, connection, module_id=1):
-        super().__init__(connection, module_id)
-
-        self.MOTORS = [self.MOTOR_0(self, 0)]
-
-    @staticmethod
-    def getEdsFile():
-        return __file__.replace("TMCM_1636.py", "TMCM-1636-CANopen_Hw1.1_Fw1.12.eds")
-
-    def showChipInfo(self):
-        print("The TMCM-1636 is a single axis servo drive platform for 3-phase BLDC motors and DC motors. Voltage supply: 8 - 28V");
-
-    def rotate(self, axis, velocity):
-        self.connection.rotate(axis, velocity, self.module_id)
-
-    def stop(self, axis):
-        self.connection.stop(axis, self.module_id)
-
-    def move_to(self, axis, position, velocity=None):
-        if velocity:
-            self.max_velocity = velocity
-        self.connection.moveTo(axis, position, self.module_id)
-
-    def move_by(self, axis, difference, velocity=None):
-        if velocity:
-            self.max_velocity = velocity
-        self.connection.moveBy(axis, difference, self.module_id)
-
-    class MOTOR_0(tmcl_module.Motor, LinearRampModule, ABNEncoderModule,SPIEncoderModule,DigitalHallWeaselModule,CommutationSelectionModule,PIDModule,MotorControlModule):
-        
-        def __init__(self, module, axis):
-            tmcl_module.Motor.__init__(self, module, axis)
-            LinearRampModule.__init__(self)
-            ABNEncoderModule.__init__(self)
-            SPIEncoderModule.__init__(self)
-            DigitalHallWeaselModule.__init__(self)
-            CommutationSelectionModule.__init__(self)
-            PIDModule.__init__(self)
-        
-       
-        def get_position_reached(self):
-            return self.get_axis_parameter(self.APs.PositionReachedFlag)
-        
-        class APs():
-            AdcPhaseA                       = 0
-            AdcPhaseB                       = 1
-            CurrentPhaseA                   = 2
-            CurrentPhaseB                   = 3
-            CurrentPhaseC                   = 4
-            AdcOffsetPhaseA                 = 5
-            AdcOffsetPhaseB                 = 6
-            MotorPolePairs                  = 10
-            MaxCurrent                      = 11
-            OpenLoopCurrent                 = 12
-            MotorDirection                  = 13
-            MotorType                       = 14
-            CommutationMode                 = 15
-            ActualOpenLoopAngle             = 16
-            ActualEncoderAngle              = 17
-            ActualHallAngle                 = 18
-            ActualAbsoluteEncoderAngle      = 19
-            PositionSensorSelection         = 25
-            VelocitySensorSelection         = 26
-            TargetTorque                    = 30
-            ActualTorque                    = 31
-            TargetFlux                      = 32
-            ActualFlux                      = 33
-            TargetVelocity                  = 40
-            RampVelocity                    = 41
-            ActualVelocity                  = 42
-            MaxVelocity                     = 43
-            MaxAcceleration                 = 44 #renamed from Acceleration
-            EnableRamp                      = 45
-            TargetPosition                  = 50
-            RampPosition                    = 51
-            ActualPosition                  = 52
-            TargetReachedDistance           = 53
-            TargetReachedVelocity           = 54
-            PositionReachedFlag             = 55
-            PositionScaler                  = 56
-            TorqueP                         = 70
-            TorqueI                         = 71
-            VelocityP                       = 72
-            VelocityI                       = 73
-            PositionP                       = 74
-            CurrentPiErrorSum               = 75
-            FluxPiErrorSum                  = 76
-            VelocityPiErrorSum              = 77
-            TorquePiError                   = 78
-            FluxPiError                     = 79
-            VelocityPiError                 = 80
-            PositionPiError                 = 81
-            HallSensorPolarity              = 90
-            HallSensorDirection             = 91
-            HallSensorInterpolation         = 92
-            HallSensorOffset                = 93
-            HallSensorInputs                = 94
-            EncoderSteps                    = 100
-            EncoderDirection                = 101
-            EncoderInitMode                 = 102
-            EncoderInitState                = 103
-            EncoderInitDelay                = 104
-            EncoderInitVelocity             = 105
-            EncoderOffset                   = 106
-            ClearOnNull                     = 107
-            ClearOnce                       = 108
-            EncoderInputs                   = 109
-            PWMFrequency                    = 110
-            BrakeEnabled                    = 120
-            BrakeDutyCycle0                 = 121
-            BrakeDutyCycle1                 = 122
-            BrakePhase0Duration             = 123
-            EnableBrakeOutput               = 124
-            InvertBrakeOutput               = 125
-            BrakeChopperEnabled             = 140
-            BrakeChopperVoltage             = 141
-            BrakeChopperHysteresis          = 142
-            BrakeChopperActive              = 144
-            StatusFlags                     = 156
-            AbsoluteEncoderType             = 160
-            AbsoluteEncoderInit             = 161
-            AbsoluteEncoderDirection        = 162
-            AbsoluteEncoderOffset           = 163
-            AbsoluteEncoderDataLength       = 165
-            AbsoluteEncoderPositionStart    = 166
-            AbsoluteEncoderPositionLength   = 167
-            ReferenceSwitchEnable           = 209
-            ReferenceSwitchPolarity         = 210
-            RightStopSwitch                 = 211
-            LeftStopSwitch                  = 212
-            HomeStopSwitch                  = 213
-            SupplyVoltage                   = 220
-            DriverTemperature               = 221
-            MainLoopsPerSecond              = 230
-            TorqueLoopsPerSecond            = 231
-            VelocityLoopsPerSecond          = 232
-            DebugValue0                     = 240
-            DebugValue1                     = 241
-            DebugValue2                     = 242
-            DebugValue3                     = 243
-            DebugValue4                     = 244
-            DebugValue5                     = 245
-            DebugValue6                     = 246
-            DebugValue7                     = 247
-            DebugValue8                     = 248
-            DebugValue9                     = 249
-            DriverEnabled                   = 255
-
-        class ENUMs():
-            COMM_MODE_DISABLED  = 0
-            COMM_MODE_OPENLOOP  = 1
-            COMM_MODE_HALL      = 2
-            COMM_MODE_ABN       = 3
-            COMM_MODE_ABS       = 4
-
-            POS_SELECTION_SAME  = 0
-            POS_SELECTION_ABN   = 1
-            POS_SELECTION_ABS   = 2
-
-            VEL_SELECTION_SAME  = 0
-            VEL_SELECTION_ABN   = 1
-            VEL_SELECTION_ABS   = 2
-
-            FLAG_POSITION_END   = 0x00004000
-
-        class GPs():
-            serialBaudRate      = 65
-            serialAddress       = 66
-            CANBitRate          = 69
-            CANsendID           = 70
-            CANreceiveID        = 71
-            telegramPauseTime   = 75
-            serialHostAddress   = 76
-            autoStartMode       = 77
-            applicationStatus   = 128
-            programCounter      = 130
-            tickTimer           = 132
-=======
 " interfaces "
 from PyTrinamic.modules.tmcl_module_interface import tmcl_module_interface
 from PyTrinamic.modules.tmcl_motor_interface import tmcl_motor_interface
@@ -219,7 +25,7 @@
         self.IO = _IO
 
         " add the motor with available features "
-        self._motors.append(TMCM_1636_motor_interface(self, 0, PyTrinamic.MotorTypes.BLDC, _AP_MOTOR_0, _ENUM_MOTOR_0)) 
+        self._motors.append(TMCM_1636_motor_interface(self, 0, PyTrinamic.MotorTypes.BLDC, _AP_MOTOR_0, _ENUM_MOTOR_0))
 
     def moduleName(self):
         return "TMCM-1636"
@@ -377,12 +183,12 @@
     GPI_3   = 3
 
 class TMCM_1636_motor_interface(tmcl_motor_interface):
-    
+
     def __init__(self, parent, axisID, motorType, axisParameter, constants):
         tmcl_motor_interface.__init__(self, parent, axisID, motorType, axisParameter, constants)
-        
+
         " add features "
-        
+
         self.openLoop = open_loop_ap_feature(self)
         self.feature.update({"open_loop" : self.openLoop})
 
@@ -395,7 +201,7 @@
         self.linearRamp = linear_ramp_ap_feature(self)
         self.linearRamp.disableMotorHaltedVelocity()
         self.feature.update({"linear_ramp" : self.linearRamp})
-        
+
         self.pid = pid_ap_feature(self)
         self.feature.update({"pid" : self.pid})
 
@@ -405,14 +211,13 @@
     " motor type "
     def setMotorType(self, motorType):
         self.setAxisParameter(self.AP.MotorType, motorType)
-    
+
     def motorType(self):
         return self.axisParameter(self.AP.MotorType)
 
     " motor pole pairs "
     def setMotorPolePairs(self, polePairs):
         self.setAxisParameter(self.AP.MotorPolePairs, polePairs)
- 
+
     def motorPolePairs(self):
-        return self.axisParameter(self.AP.MotorPolePairs)
->>>>>>> 7bc0db10
+        return self.axisParameter(self.AP.MotorPolePairs)